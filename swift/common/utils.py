# Copyright (c) 2010 OpenStack, LLC.
#
# Licensed under the Apache License, Version 2.0 (the "License");
# you may not use this file except in compliance with the License.
# You may obtain a copy of the License at
#
#    http://www.apache.org/licenses/LICENSE-2.0
#
# Unless required by applicable law or agreed to in writing, software
# distributed under the License is distributed on an "AS IS" BASIS,
# WITHOUT WARRANTIES OR CONDITIONS OF ANY KIND, either express or
# implied.
# See the License for the specific language governing permissions and
# limitations under the License.

"""Miscellaneous utility functions for use with Swift."""

import errno
import fcntl
import os
import pwd
import signal
import sys
import time
import mimetools
from hashlib import md5
from random import shuffle
from urllib import quote
from contextlib import contextmanager
import ctypes
import ctypes.util
import fcntl
import struct
from ConfigParser import ConfigParser

import eventlet
from eventlet import greenio, GreenPool, sleep, Timeout, listen
from eventlet.green import socket, subprocess, ssl, thread, threading

from swift.common.exceptions import LockTimeout, MessageTimeout

# logging doesn't import patched as cleanly as one would like
from logging.handlers import SysLogHandler
import logging
logging.thread = eventlet.green.thread
logging.threading = eventlet.green.threading
logging._lock = logging.threading.RLock()

# These are lazily pulled from libc elsewhere
_sys_fallocate = None
_posix_fadvise = None

# Used by hash_path to offer a bit more security when generating hashes for
# paths. It simply appends this value to all paths; guessing the hash a path
# will end up with would also require knowing this suffix.
HASH_PATH_SUFFIX = os.environ.get('SWIFT_HASH_PATH_SUFFIX', 'endcap')

# Used when reading config values
TRUE_VALUES = set(('true', '1', 'yes', 'True', 'Yes', 'on', 'On'))


def load_libc_function(func_name):
    """
    Attempt to find the function in libc, otherwise return a no-op func.

    :param func_name: name of the function to pull from libc.
    """
    try:
        libc = ctypes.CDLL(ctypes.util.find_library('c'))
        return getattr(libc, func_name)
    except AttributeError:
        logging.warn("Unable to locate %s in libc.  Leaving as a no-op."
                     % func_name)

        def noop_libc_function(*args):
            return 0
        return noop_libc_function


def get_param(req, name, default=None):
    """
    Get parameters from an HTTP request ensuring proper handling UTF-8
    encoding.

    :param req: Webob request object
    :param name: parameter name
    :param default: result to return if the parameter is not found
    :returns: HTTP request parameter value
    """
    value = req.str_params.get(name, default)
    if value:
        value.decode('utf8')    # Ensure UTF8ness
    return value


def fallocate(fd, size):
    """
    Pre-allocate disk space for a file file.

    :param fd: file descriptor
    :param size: size to allocate (in bytes)
    """
    global _sys_fallocate
    if _sys_fallocate is None:
        _sys_fallocate = load_libc_function('fallocate')
    if size > 0:
        # 1 means "FALLOC_FL_KEEP_SIZE", which means it pre-allocates invisibly
        ret = _sys_fallocate(fd, 1, 0, ctypes.c_uint64(size))
        # XXX: in (not very thorough) testing, errno always seems to be 0?
        err = ctypes.get_errno()
        if ret and err not in (0, errno.ENOSYS):
            raise OSError(err, 'Unable to fallocate(%s)' % size)


def drop_buffer_cache(fd, offset, length):
    """
    Drop 'buffer' cache for the given range of the given file.

    :param fd: file descriptor
    :param offset: start offset
    :param length: length
    """
    global _posix_fadvise
    if _posix_fadvise is None:
        _posix_fadvise = load_libc_function('posix_fadvise')
    # 4 means "POSIX_FADV_DONTNEED"
    ret = _posix_fadvise(fd, ctypes.c_uint64(offset),
                        ctypes.c_uint64(length), 4)
    if ret != 0:
        logging.warn("posix_fadvise(%s, %s, %s, 4) -> %s"
                     % (fd, offset, length, ret))


def normalize_timestamp(timestamp):
    """
    Format a timestamp (string or numeric) into a standardized
    xxxxxxxxxx.xxxxx format.

    :param timestamp: unix timestamp
    :returns: normalized timestamp as a string
    """
    return "%016.05f" % (float(timestamp))


def mkdirs(path):
    """
    Ensures the path is a directory or makes it if not. Errors if the path
    exists but is a file or on permissions failure.

    :param path: path to create
    """
    if not os.path.isdir(path):
        try:
            os.makedirs(path)
        except OSError, err:
            if err.errno != errno.EEXIST or not os.path.isdir(path):
                raise


def renamer(old, new):  # pragma: no cover
    """
    Attempt to fix^H^H^Hhide race conditions like empty object directories
    being removed by backend processes during uploads, by retrying.

    :param old: old path to be renamed
    :param new: new path to be renamed to
    """
    try:
        mkdirs(os.path.dirname(new))
        os.rename(old, new)
    except OSError:
        mkdirs(os.path.dirname(new))
        os.rename(old, new)


def split_path(path, minsegs=1, maxsegs=None, rest_with_last=False):
    """
    Validate and split the given HTTP request path.

    **Examples**::

        ['a'] = split_path('/a')
        ['a', None] = split_path('/a', 1, 2)
        ['a', 'c'] = split_path('/a/c', 1, 2)
        ['a', 'c', 'o/r'] = split_path('/a/c/o/r', 1, 3, True)

    :param path: HTTP Request path to be split
    :param minsegs: Minimum number of segments to be extracted
    :param maxsegs: Maximum number of segments to be extracted
    :param rest_with_last: If True, trailing data will be returned as part
                           of last segment.  If False, and there is
                           trailing data, raises ValueError.
    :returns: list of segments with a length of maxsegs (non-existant
              segments will return as None)
    """
    if not maxsegs:
        maxsegs = minsegs
    if minsegs > maxsegs:
        raise ValueError('minsegs > maxsegs: %d > %d' % (minsegs, maxsegs))
    if rest_with_last:
        segs = path.split('/', maxsegs)
        minsegs += 1
        maxsegs += 1
        count = len(segs)
        if segs[0] or count < minsegs or count > maxsegs or \
           '' in segs[1:minsegs]:
            raise ValueError('Invalid path: %s' % quote(path))
    else:
        minsegs += 1
        maxsegs += 1
        segs = path.split('/', maxsegs)
        count = len(segs)
        if segs[0] or count < minsegs or count > maxsegs + 1 or \
           '' in segs[1:minsegs] or (count == maxsegs + 1 and segs[maxsegs]):
            raise ValueError('Invalid path: %s' % quote(path))
    segs = segs[1:maxsegs]
    segs.extend([None] * (maxsegs - 1 - len(segs)))
    return segs


class NullLogger():
    """A no-op logger for eventlet wsgi."""

    def write(self, *args):
        #"Logs" the args to nowhere
        pass


class LoggerFileObject(object):

    def __init__(self, logger):
        self.logger = logger

    def write(self, value):
        value = value.strip()
        if value:
            if 'Connection reset by peer' in value:
                self.logger.error('STDOUT: Connection reset by peer')
            else:
                self.logger.error('STDOUT: %s' % value)

    def writelines(self, values):
        self.logger.error('STDOUT: %s' % '#012'.join(values))

    def close(self):
        pass

    def flush(self):
        pass

    def __iter__(self):
        return self

    def next(self):
        raise IOError(errno.EBADF, 'Bad file descriptor')

    def read(self, size=-1):
        raise IOError(errno.EBADF, 'Bad file descriptor')

    def readline(self, size=-1):
        raise IOError(errno.EBADF, 'Bad file descriptor')

    def tell(self):
        return 0

    def xreadlines(self):
        return self


def drop_privileges(user):
    """
    Sets the userid of the current process

    :param user: User id to change privileges to
    """
    user = pwd.getpwnam(user)
    os.setgid(user[3])
    os.setuid(user[2])


class NamedLogger(object):
    """Cheesy version of the LoggerAdapter available in Python 3"""

    def __init__(self, logger, server):
        self.logger = logger
        self.server = server
        for proxied_method in ('debug', 'info', 'log', 'warn', 'warning',
                               'error', 'critical'):
            setattr(self, proxied_method,
                    self._proxy(getattr(logger, proxied_method)))

    def _proxy(self, logger_meth):

        def _inner_proxy(msg, *args, **kwargs):
            msg = '%s %s' % (self.server, msg)
            logger_meth(msg, *args, **kwargs)
        return _inner_proxy

    def getEffectiveLevel(self):
        return self.logger.getEffectiveLevel()

    def exception(self, msg, *args):
        _, exc, _ = sys.exc_info()
        call = self.logger.error
        emsg = ''
        if isinstance(exc, OSError):
            if exc.errno in (errno.EIO, errno.ENOSPC):
                emsg = str(exc)
            else:
                call = self.logger.exception
        elif isinstance(exc, socket.error):
            if exc.errno == errno.ECONNREFUSED:
                emsg = 'Connection refused'
            elif exc.errno == errno.EHOSTUNREACH:
                emsg = 'Host unreachable'
            else:
                call = self.logger.exception
        elif isinstance(exc, eventlet.Timeout):
            emsg = exc.__class__.__name__
            if hasattr(exc, 'seconds'):
                emsg += ' (%ss)' % exc.seconds
            if isinstance(exc, MessageTimeout):
                if exc.msg:
                    emsg += ' %s' % exc.msg
        else:
            call = self.logger.exception
        call('%s %s: %s' % (self.server, msg, emsg), *args)


def get_logger(conf, name=None):
    """
    Get the current system logger using config settings.

    **Log config and defaults**::

        log_facility = LOG_LOCAL0
        log_level = INFO
        log_name = swift

    :param conf: Configuration dict to read settings from
    :param name: Name of the logger
    """
    root_logger = logging.getLogger()
    if hasattr(get_logger, 'handler') and get_logger.handler:
        root_logger.removeHandler(get_logger.handler)
        get_logger.handler = None
    if conf is None:
        root_logger.setLevel(logging.INFO)
        return NamedLogger(root_logger, name)
    if name is None:
        name = conf.get('log_name', 'swift')
    get_logger.handler = SysLogHandler(address='/dev/log',
        facility=getattr(SysLogHandler,
                         conf.get('log_facility', 'LOG_LOCAL0'),
                         SysLogHandler.LOG_LOCAL0))
    root_logger.addHandler(get_logger.handler)
    root_logger.setLevel(
        getattr(logging, conf.get('log_level', 'INFO').upper(), logging.INFO))
    return NamedLogger(root_logger, name)


def whataremyips():
    """
    Get the machine's ip addresses using ifconfig

    :returns: list of Strings of IPv4 ip addresses
    """
    proc = subprocess.Popen(['/sbin/ifconfig'], stdout=subprocess.PIPE,
            stderr=subprocess.STDOUT)
    ret_val = proc.wait()
    results = proc.stdout.read().split('\n')
    return [x.split(':')[1].split()[0] for x in results if 'inet addr' in x]


def storage_directory(datadir, partition, hash):
    """
    Get the storage directory

    :param datadir: Base data directory
    :param partition: Partition
    :param hash: Account, container or object hash
    :returns: Storage directory
    """
    return os.path.join(datadir, partition, hash[-3:], hash)


def hash_path(account, container=None, object=None, raw_digest=False):
    """
    Get the connonical hash for an account/container/object

    :param account: Account
    :param container: Container
    :param object: Object
    :param raw_digest: If True, return the raw version rather than a hex digest
    :returns: hash string
    """
    if object and not container:
        raise ValueError('container is required if object is provided')
    paths = [account]
    if container:
        paths.append(container)
    if object:
        paths.append(object)
    if raw_digest:
        return md5('/' + '/'.join(paths) + HASH_PATH_SUFFIX).digest()
    else:
        return md5('/' + '/'.join(paths) + HASH_PATH_SUFFIX).hexdigest()


@contextmanager
def lock_path(directory, timeout=10):
    """
    Context manager that acquires a lock on a directory.  This will block until
    the lock can be acquired, or the timeout time has expired (whichever occurs
    first).

    :param directory: directory to be locked
    :param timeout: timeout (in seconds)
    """
    mkdirs(directory)
    fd = os.open(directory, os.O_RDONLY)
    try:
        with LockTimeout(timeout, directory):
            while True:
                try:
                    fcntl.flock(fd, fcntl.LOCK_EX | fcntl.LOCK_NB)
                    break
                except IOError, err:
                    if err.errno != errno.EAGAIN:
                        raise
                sleep(0.01)
        yield True
    finally:
        os.close(fd)


def lock_parent_directory(filename, timeout=10):
    """
    Context manager that acquires a lock on the parent directory of the given
    file path.  This will block until the lock can be acquired, or the timeout
    time has expired (whichever occurs first).

    :param filename: file path of the parent directory to be locked
    :param timeout: timeout (in seconds)
    """
    return lock_path(os.path.dirname(filename), timeout=timeout)


def get_time_units(time_amount):
    """
    Get a nomralized length of time in the largest unit of time (hours,
    minutes, or seconds.)

    :param time_amount: length of time in seconds
    :returns: A touple of (length of time, unit of time) where unit of time is
              one of ('h', 'm', 's')
    """
    time_unit = 's'
    if time_amount > 60:
        time_amount /= 60
        time_unit = 'm'
        if time_amount > 60:
            time_amount /= 60
            time_unit = 'h'
    return time_amount, time_unit


def compute_eta(start_time, current_value, final_value):
    """
    Compute an ETA.  Now only if we could also have a progress bar...

    :param start_time: Unix timestamp when the operation began
    :param current_value: Current value
    :param final_value: Final value
    :returns: ETA as a tuple of (length of time, unit of time) where unit of
              time is one of ('h', 'm', 's')
    """
    elapsed = time.time() - start_time
    completion = (float(current_value) / final_value) or 0.00001
    return get_time_units(1.0 / completion * elapsed - elapsed)


def iter_devices_partitions(devices_dir, item_type):
    """
    Iterate over partitions accross all devices.

    :param devices_dir: Path to devices
    :param item_type: One of 'accounts', 'containers', or 'objects'
    :returns: Each iteration returns a tuple of (device, partition)
    """
    devices = os.listdir(devices_dir)
    shuffle(devices)
    devices_partitions = []
    for device in devices:
        partitions = os.listdir(os.path.join(devices_dir, device, item_type))
        shuffle(partitions)
        devices_partitions.append((device, iter(partitions)))
    yielded = True
    while yielded:
        yielded = False
        for device, partitions in devices_partitions:
            try:
                yield device, partitions.next()
                yielded = True
            except StopIteration:
                pass


def unlink_older_than(path, mtime):
    """
    Remove any file in a given path that that was last modified before mtime.

    :param path: Path to remove file from
    :mtime: Timestamp of oldest file to keep
    """
    if os.path.exists(path):
        for fname in os.listdir(path):
            fpath = os.path.join(path, fname)
            try:
                if os.path.getmtime(fpath) < mtime:
                    os.unlink(fpath)
            except OSError:
                pass


def item_from_env(env, item_name):
    item = env.get(item_name, None)
    if item is None:
        logging.error("ERROR: %s could not be found in env!" % item_name)
    return item


def cache_from_env(env):
    return item_from_env(env, 'swift.cache')

<<<<<<< HEAD
def readconf(conf, section_name=None, log_name=None):
=======

def readconf(conf, section_name, log_name=None):
>>>>>>> 43b6a501
    c = ConfigParser()
    if not c.read(conf):
        print "Unable to read config file %s" % conf
        sys.exit(1)
    if section_name:
        if c.has_section(section_name):
            conf = dict(c.items(section_name))
        else:
            print "Unable to find %s config section in %s" % (section_name, conf)
            sys.exit(1)
        if "log_name" not in conf:
            if log_name is not None:
                conf['log_name'] = log_name
            else:
                conf['log_name'] = section_name
    else:
        conf = {}
        for s in c.sections():
            conf.update({s:dict(c.items(s))})
        if 'log_name' not in conf:
            conf['log_name'] = log_name
    return conf<|MERGE_RESOLUTION|>--- conflicted
+++ resolved
@@ -533,12 +533,7 @@
 def cache_from_env(env):
     return item_from_env(env, 'swift.cache')
 
-<<<<<<< HEAD
 def readconf(conf, section_name=None, log_name=None):
-=======
-
-def readconf(conf, section_name, log_name=None):
->>>>>>> 43b6a501
     c = ConfigParser()
     if not c.read(conf):
         print "Unable to read config file %s" % conf
