# Copyright (c) 2018 OpenStack Foundation
#
# Licensed under the Apache License, Version 2.0 (the "License");
# you may not use this file except in compliance with the License.
# You may obtain a copy of the License at
#
#    http://www.apache.org/licenses/LICENSE-2.0
#
# Unless required by applicable law or agreed to in writing, software
# distributed under the License is distributed on an "AS IS" BASIS,
# WITHOUT WARRANTIES OR CONDITIONS OF ANY KIND, either express or
# implied.
# See the License for the specific language governing permissions and
# limitations under the License.
- hosts: all
  become: true
  roles:
    - ensure-pip
  tasks:
<<<<<<< HEAD
    - name: installing dependencies
      package: name={{ item }} state=present
=======
    - name: upgrade pip, but not too far
      pip:
        # 20.* works on both py2 and py3, and the pip for centos7 in EPEL
        # isn't smart enough to prevent us upgrading to 21+
        name: pip<21
        extra_args: --upgrade

    - name: install rsync-daemon - CentOS 8
      package:
        name: rsync-daemon
        state: present
      when:
        - ansible_facts['distribution'] == "CentOS"
        - ansible_facts['distribution_major_version'] == "8"

    - name: install python modules with pip
      pip: name={{ item }} state=present extra_args='--upgrade'
>>>>>>> 049ffd5a
      with_items:
        # For some reason, pip on py2 isn't smart enough to prevent us
        # trying to install a too-new mock or attrs??
        - 'mock<4'
        - 'attrs<22.1.0'
        # crudini pulls in iniparse which can conflict with distro-installed
        # packages on centos7
        - 'crudini<0.9.4'
        # Order matters; install constrained versions *first*, then unconstrained
        - eventlet
        - pyeclib
        - pytest
        - pytest-cov
        - python-swiftclient

    - name: install PasteDeploy - CentOS 7
      pip: name={{ item }} state=present extra_args='--upgrade'
      with_items:
        # py2_constraints isn't obeyed by pip install swift
        - 'PasteDeploy==2.1.1'
      when:
        - ansible_facts['distribution'] == "CentOS"
        - ansible_facts['distribution_major_version'] == "7"<|MERGE_RESOLUTION|>--- conflicted
+++ resolved
@@ -17,10 +17,12 @@
   roles:
     - ensure-pip
   tasks:
-<<<<<<< HEAD
     - name: installing dependencies
       package: name={{ item }} state=present
-=======
+      with_items:
+        - python-pyeclib
+        - python-nose
+        - python-swiftclient
     - name: upgrade pip, but not too far
       pip:
         # 20.* works on both py2 and py3, and the pip for centos7 in EPEL
@@ -38,7 +40,6 @@
 
     - name: install python modules with pip
       pip: name={{ item }} state=present extra_args='--upgrade'
->>>>>>> 049ffd5a
       with_items:
         # For some reason, pip on py2 isn't smart enough to prevent us
         # trying to install a too-new mock or attrs??
